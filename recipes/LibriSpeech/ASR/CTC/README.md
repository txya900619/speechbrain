# LibriSpeech ASR with CTC and pre-trained wav2vec2 or whisper models.
This folder contains the scripts to finetune a wav2vec2 or a whisper based system using LibriSpeech.
You can download LibriSpeech at http://www.openslr.org/12.

**Supported pre-trained wav2vec2:** [SpeechBrain](https://github.com/speechbrain/speechbrain/tree/develop/recipes/LibriSpeech/self-supervised-learning/wav2vec2) and [HuggingFace](https://github.com/speechbrain/speechbrain/tree/develop/recipes/CommonVoice/self-supervised-learning/wav2vec2)

# How to run
python train_with_wav2vec.py hparams/file.yaml

python train_with_whisper.py hparams/file.yaml

**If using a HuggingFace pre-trained model, please make sure you have "transformers"
installed in your environment (see extra-requirements.txt)**

# Results

<<<<<<< HEAD
| Release | Hyperparams file | Finetuning Split | Test Clean WER |                          HuggingFace link                           | Full model link | GPUs |
|:-------------:|:---------------------------:| :-----:| :-----:|:-------------------------------------------------------------------:| :-----:| :--------:|
| 09-09-21 | train_hf_wav2vec.yaml | 960h | 1.90 | [Link](https://huggingface.co/speechbrain/asr-wav2vec2-librispeech) | [Link](https://drive.google.com/drive/folders/1pg0QzW-LqAISG8Viw_lUTGjXwOqh7gkl?usp=sharing) | 1xRTX8000 48GB |
| 22-09-22 | train_sb_wav2vec.yaml | 100h | 7.X |                             Not Avail.                              | Not Avail. | 1xTesla V100 32GB |

# Training Time
TO UPDATE.
=======
| Release | Hyperparams file | Finetuning Split | Test Clean WER | HuggingFace link | Full model link | GPUs |
|:-------------:|:---------------------------:| :-----:| :-----:| :-----:| :-----:| :--------:|
| 09-09-21 | train_hf_wav2vec.yaml | 960h | 1.90 | Not Avail. | [Link](https://drive.google.com/drive/folders/1pg0QzW-LqAISG8Viw_lUTGjXwOqh7gkl?usp=sharing) | 1xRTX8000 48GB |
| 22-09-22 | train_sb_wav2vec.yaml | 960h | 4.2 | Not Avail. | Not Avail. | 2xTesla V100 32GB |
| 06-12-23 | train_hf_whisper.yaml (small) | 960h | 4.89 | Not Avail. | Not Avail. | 4xRTX 2080 Ti |
>>>>>>> 46be2d16

# **About SpeechBrain**
- Website: https://speechbrain.github.io/
- Code: https://github.com/speechbrain/speechbrain/
- HuggingFace: https://huggingface.co/speechbrain/

# **Citing SpeechBrain**
Please, cite SpeechBrain if you use it for your research or business.

```bibtex
@misc{speechbrain,
  title={{SpeechBrain}: A General-Purpose Speech Toolkit},
  author={Mirco Ravanelli and Titouan Parcollet and Peter Plantinga and Aku Rouhe and Samuele Cornell and Loren Lugosch and Cem Subakan and Nauman Dawalatabad and Abdelwahab Heba and Jianyuan Zhong and Ju-Chieh Chou and Sung-Lin Yeh and Szu-Wei Fu and Chien-Feng Liao and Elena Rastorgueva and François Grondin and William Aris and Hwidong Na and Yan Gao and Renato De Mori and Yoshua Bengio},
  year={2021},
  eprint={2106.04624},
  archivePrefix={arXiv},
  primaryClass={eess.AS},
  note={arXiv:2106.04624}
}
```<|MERGE_RESOLUTION|>--- conflicted
+++ resolved
@@ -14,21 +14,11 @@
 
 # Results
 
-<<<<<<< HEAD
-| Release | Hyperparams file | Finetuning Split | Test Clean WER |                          HuggingFace link                           | Full model link | GPUs |
-|:-------------:|:---------------------------:| :-----:| :-----:|:-------------------------------------------------------------------:| :-----:| :--------:|
-| 09-09-21 | train_hf_wav2vec.yaml | 960h | 1.90 | [Link](https://huggingface.co/speechbrain/asr-wav2vec2-librispeech) | [Link](https://drive.google.com/drive/folders/1pg0QzW-LqAISG8Viw_lUTGjXwOqh7gkl?usp=sharing) | 1xRTX8000 48GB |
-| 22-09-22 | train_sb_wav2vec.yaml | 100h | 7.X |                             Not Avail.                              | Not Avail. | 1xTesla V100 32GB |
-
-# Training Time
-TO UPDATE.
-=======
 | Release | Hyperparams file | Finetuning Split | Test Clean WER | HuggingFace link | Full model link | GPUs |
 |:-------------:|:---------------------------:| :-----:| :-----:| :-----:| :-----:| :--------:|
 | 09-09-21 | train_hf_wav2vec.yaml | 960h | 1.90 | Not Avail. | [Link](https://drive.google.com/drive/folders/1pg0QzW-LqAISG8Viw_lUTGjXwOqh7gkl?usp=sharing) | 1xRTX8000 48GB |
 | 22-09-22 | train_sb_wav2vec.yaml | 960h | 4.2 | Not Avail. | Not Avail. | 2xTesla V100 32GB |
 | 06-12-23 | train_hf_whisper.yaml (small) | 960h | 4.89 | Not Avail. | Not Avail. | 4xRTX 2080 Ti |
->>>>>>> 46be2d16
 
 # **About SpeechBrain**
 - Website: https://speechbrain.github.io/
