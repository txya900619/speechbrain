--- conflicted
+++ resolved
@@ -24,27 +24,15 @@
 
         return outputs, lens
 
-<<<<<<< HEAD
     def compute_objectives(self, predictions, targets, stage="train"):
-        predictions, lens = predictions
-=======
-    def compute_objectives(self, predictions, targets, train_mode=True):
         outputs, lens = predictions
->>>>>>> 1e460612
         ids, ali, ali_lens = targets
         lens = [lens, ali_lens]
         loss = params.compute_cost(outputs, ali, lens)
 
-<<<<<<< HEAD
+        stats = {}
         if stage != "train":
-            err = params.compute_error(predictions, ali, [lens, ali_lens])
-            stats = {"error": err}
-            return loss, stats
-=======
-        stats = {}
-        if not train_mode:
             stats["error"] = params.compute_error(outputs, ali, lens)
->>>>>>> 1e460612
 
         return loss, stats
 
